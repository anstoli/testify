--- conflicted
+++ resolved
@@ -7,7 +7,6 @@
 	"reflect"
 	"regexp"
 	"runtime/debug"
-	"sync"
 	"testing"
 	"time"
 
@@ -21,35 +20,6 @@
 // appropriate *testing.T objects in tests.
 type T struct {
 	*assert.Assertions
-<<<<<<< HEAD
-	mu      sync.RWMutex
-	require *require.Assertions
-	t       *testing.T
-}
-
-// T retrieves the current *testing.T context.
-func (suite *Suite) T() *testing.T {
-	suite.mu.RLock()
-	defer suite.mu.RUnlock()
-	return suite.t
-}
-
-// SetT sets the current *testing.T context.
-func (suite *Suite) SetT(t *testing.T) {
-	suite.mu.Lock()
-	defer suite.mu.Unlock()
-	suite.t = t
-	suite.Assertions = assert.New(t)
-	suite.require = require.New(t)
-}
-
-// Require returns a require context for suite.
-func (suite *Suite) Require() *require.Assertions {
-	suite.mu.Lock()
-	defer suite.mu.Unlock()
-	if suite.require == nil {
-		suite.require = require.New(suite.T())
-=======
 	require  *require.Assertions
 	testingT testingT
 }
@@ -146,44 +116,22 @@
 func (t *T) setT(testingT *testing.T) {
 	if t.testingT != nil {
 		panic("T.testingT already set, can't overwrite")
->>>>>>> c919bba7
 	}
 	t.testingT = testingT
 	t.Assertions = assert.New(testingT)
 	t.require = require.New(testingT)
 }
 
-<<<<<<< HEAD
-// Assert returns an assert context for suite.  Normally, you can call
-// `suite.NoError(expected, actual)`, but for situations where the embedded
-// methods are overridden (for example, you might want to override
-// assert.Assertions with require.Assertions), this method is provided so you
-// can call `suite.Assert().NoError()`.
-func (suite *Suite) Assert() *assert.Assertions {
-	suite.mu.Lock()
-	defer suite.mu.Unlock()
-	if suite.Assertions == nil {
-		suite.Assertions = assert.New(suite.T())
-=======
 // Require returns a require context for suite.
 func (t *T) Require() *require.Assertions {
 	if t.testingT == nil {
 		panic("T.testingT not set, can't get Require object")
->>>>>>> c919bba7
 	}
 	return t.require
 }
 
-<<<<<<< HEAD
-func recoverAndFailOnPanic(t *testing.T) {
-=======
 func failOnPanic(t *T) {
->>>>>>> c919bba7
 	r := recover()
-	failOnPanic(t, r)
-}
-
-func failOnPanic(t *testing.T, r interface{}) {
 	if r != nil {
 		t.Errorf("test panicked: %v\n%s", r, debug.Stack())
 		t.FailNow()
@@ -204,14 +152,9 @@
 
 // Run takes a testing suite and runs all of the tests attached
 // to it.
-<<<<<<< HEAD
-func Run(t *testing.T, suite TestingSuite) {
-	defer recoverAndFailOnPanic(t)
-=======
 func Run(testingT *testing.T, suite interface{}) {
 	t := &T{}
 	t.setT(testingT)
->>>>>>> c919bba7
 
 	defer failOnPanic(t)
 
@@ -253,19 +196,12 @@
 
 		test := testing.InternalTest{
 			Name: method.Name,
-<<<<<<< HEAD
-			F: func(t *testing.T) {
-				parentT := suite.T()
-				suite.SetT(t)
-				defer recoverAndFailOnPanic(t)
-=======
 			F: func(testingT *testing.T) {
 				t := &T{}
 				t.setT(testingT)
 
 				defer failOnPanic(t)
 
->>>>>>> c919bba7
 				defer func() {
 					r := recover()
 
@@ -278,14 +214,9 @@
 						tearDownTestSuite.TearDownTest(t)
 					}
 
-<<<<<<< HEAD
-					suite.SetT(parentT)
-					failOnPanic(t, r)
-=======
 					if afterTestSuite, ok := suite.(AfterTest); ok {
 						afterTestSuite.AfterTest(t, suiteName, method.Name)
 					}
->>>>>>> c919bba7
 				}()
 
 				if beforeTestSuite, ok := suite.(BeforeTest); ok {
