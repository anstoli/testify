package suite_test

import (
	"bytes"
	"errors"
	"flag"
	"fmt"
	"io/ioutil"
	"math/rand"
	"os"
	"os/exec"
	"strings"
	"sync"
	"testing"
	"time"

	"github.com/stretchr/testify/assert"
	"github.com/stretchr/testify/require"
	"github.com/stretchr/testify/suite"
)

// SuiteRequireTwice is intended to test the usage of suite.Require in two
// different tests
type SuiteRequireTwice struct{}

var allTestsFilter = func(_, _ string) (bool, error) { return true, nil }

// TestSuiteRequireTwice checks for regressions of issue #149 where
// suite.requirements was not initialised in suite.SetT()
// A regression would result on these tests panicking rather than failing.
func TestSuiteRequireTwice(t *testing.T) {
	ok := testing.RunTests(
		allTestsFilter,
		[]testing.InternalTest{{
			Name: "TestSuiteRequireTwice",
			F: func(t *testing.T) {
				suite.Run(t, new(SuiteRequireTwice))
			},
		}},
	)
	assert.Equal(t, false, ok)
}

func (s *SuiteRequireTwice) TestRequireOne(t *suite.T) {
	r := t.Require()
	r.Equal(1, 2)
}

func (s *SuiteRequireTwice) TestRequireTwo(t *suite.T) {
	r := t.Require()
	r.Equal(1, 2)
}

type panickingSuite struct {
	panicInSetupSuite    bool
	panicInSetupTest     bool
	panicInBeforeTest    bool
	panicInTest          bool
	panicInAfterTest     bool
	panicInTearDownTest  bool
	panicInTearDownSuite bool
}

func (s *panickingSuite) SetupSuite(_ *suite.T) {
	if s.panicInSetupSuite {
		panic("oops in setup suite")
	}
}

func (s *panickingSuite) SetupTest(_ *suite.T) {
	if s.panicInSetupTest {
		panic("oops in setup test")
	}
}

func (s *panickingSuite) BeforeTest(_ *suite.T, _, _ string) {
	if s.panicInBeforeTest {
		panic("oops in before test")
	}
}

func (s *panickingSuite) Test(_ *suite.T) {
	if s.panicInTest {
		panic("oops in test")
	}
}

func (s *panickingSuite) AfterTest(_ *suite.T, _, _ string) {
	if s.panicInAfterTest {
		panic("oops in after test")
	}
}

func (s *panickingSuite) TearDownTest(_ *suite.T) {
	if s.panicInTearDownTest {
		panic("oops in tear down test")
	}
}

func (s *panickingSuite) TearDownSuite(_ *suite.T) {
	if s.panicInTearDownSuite {
		panic("oops in tear down suite")
	}
}

func TestSuiteRecoverPanic(t *testing.T) {
	ok := true
	panickingTests := []testing.InternalTest{
		{
			Name: "TestPanicInSetupSuite",
			F:    func(t *testing.T) { suite.Run(t, &panickingSuite{panicInSetupSuite: true}) },
		},
		{
			Name: "TestPanicInSetupTest",
			F:    func(t *testing.T) { suite.Run(t, &panickingSuite{panicInSetupTest: true}) },
		},
		{
			Name: "TestPanicInBeforeTest",
			F:    func(t *testing.T) { suite.Run(t, &panickingSuite{panicInBeforeTest: true}) },
		},
		{
			Name: "TestPanicInTest",
			F:    func(t *testing.T) { suite.Run(t, &panickingSuite{panicInTest: true}) },
		},
		{
			Name: "TestPanicInAfterTest",
			F:    func(t *testing.T) { suite.Run(t, &panickingSuite{panicInAfterTest: true}) },
		},
		{
			Name: "TestPanicInTearDownTest",
			F:    func(t *testing.T) { suite.Run(t, &panickingSuite{panicInTearDownTest: true}) },
		},
		{
			Name: "TestPanicInTearDownSuite",
			F:    func(t *testing.T) { suite.Run(t, &panickingSuite{panicInTearDownSuite: true}) },
		},
	}

	require.NotPanics(t, func() {
		ok = testing.RunTests(allTestsFilter, panickingTests)
	})

	assert.False(t, ok)
}

// This suite is intended to store values to make sure that only
// testing-suite-related methods are run.  It's also a fully
// functional example of a testing suite, using setup/teardown methods
// and a helper method that is ignored by testify.  To make this look
// more like a real world example, all tests in the suite perform some
// type of assertion.
type SuiteTester struct {
	// Keep counts of how many times each method is run.
	SetupSuiteRunCount    int
	TearDownSuiteRunCount int
	SetupTestRunCount     int
	TearDownTestRunCount  int
	TestOneRunCount       int
	TestTwoRunCount       int
	TestSubtestRunCount   int
	NonTestMethodRunCount int

	SuiteNameBefore []string
	TestNameBefore  []string

	SuiteNameAfter []string
	TestNameAfter  []string

	TimeBefore []time.Time
	TimeAfter  []time.Time

	SuiteT *suite.T
	TestT  map[string]*suite.T
}

// The SetupSuite method will be run by testify once, at the very
// start of the testing suite, before any tests are run.
func (s *SuiteTester) SetupSuite(t *suite.T) {
	s.SetupSuiteRunCount++
	s.SuiteT = t
}

func (s *SuiteTester) BeforeTest(t *suite.T, suiteName, testName string) {
	s.SuiteNameBefore = append(s.SuiteNameBefore, suiteName)
	s.TestNameBefore = append(s.TestNameBefore, testName)
	s.TimeBefore = append(s.TimeBefore, time.Now())
	s.TestT[testName] = t
}

func (s *SuiteTester) AfterTest(t *suite.T, suiteName, testName string) {
	s.SuiteNameAfter = append(s.SuiteNameAfter, suiteName)
	s.TestNameAfter = append(s.TestNameAfter, testName)
	s.TimeAfter = append(s.TimeAfter, time.Now())
	// T should be from the sub-test
	assert.True(t, s.TestT[testName] == t)
}

// The TearDownSuite method will be run by testify once, at the very
// end of the testing suite, after all tests have been run.
func (s *SuiteTester) TearDownSuite(t *suite.T) {
	s.TearDownSuiteRunCount++
	// T should be from the suite
	assert.True(t, s.SuiteT == t)
}

// The SetupTest method will be run before every test in the suite.
func (s *SuiteTester) SetupTest(t *suite.T) {
	s.SetupTestRunCount++
	var subSuites []*suite.T
	for _, value := range s.TestT {
		subSuites = append(subSuites, value)
	}
	// T should be from one of the tests, not suite
	assert.Contains(t, subSuites, t)
	assert.False(t, s.SuiteT == t)
}

// The TearDownTest method will be run after every test in the suite.
func (s *SuiteTester) TearDownTest(t *suite.T) {
	s.TearDownTestRunCount++
	var subSuites []*suite.T
	for _, value := range s.TestT {
		subSuites = append(subSuites, value)
	}
	// T should be from one of the tests, not suite
	assert.Contains(t, subSuites, t)
	assert.False(t, s.SuiteT == t)
}

// Every method in a testing suite that begins with "Test" will be run
// as a test.  TestOne is an example of a test.  For the purposes of
// this example, we've included assertions in the tests, since most
// tests will issue assertions.
func (s *SuiteTester) TestOne(t *suite.T) {
	beforeCount := s.TestOneRunCount
	s.TestOneRunCount++
	assert.Equal(t, s.TestOneRunCount, beforeCount+1)
	t.Equal(s.TestOneRunCount, beforeCount+1)
	// T should be from the right test
	assert.True(t, t == s.TestT["TestOne"])
}

// TestTwo is another example of a test.
func (s *SuiteTester) TestTwo(t *suite.T) {
	beforeCount := s.TestTwoRunCount
	s.TestTwoRunCount++
	assert.NotEqual(t, s.TestTwoRunCount, beforeCount)
	t.NotEqual(s.TestTwoRunCount, beforeCount)
	// T should be from the right test
	assert.True(t, t == s.TestT["TestTwo"])
}

func (s *SuiteTester) TestSkip(t *suite.T) {
	t.Skip()
	// T should be from the right test
	assert.True(t, t == s.TestT["TestSkip"])
}

// NonTestMethod does not begin with "Test", so it will not be run by
// testify as a test in the suite.  This is useful for creating helper
// methods for your tests.
func (s *SuiteTester) NonTestMethod() {
	s.NonTestMethodRunCount++
}

func (s *SuiteTester) TestSubtest(t *suite.T) {
	s.TestSubtestRunCount++

	// T should be from the right test
	assert.True(t, t == s.TestT["TestSubtest"])

	for _, spec := range []struct {
		testName string
	}{
		{"first"},
		{"second"},
	} {
		suiteT := t
		t.Run(spec.testName, func(t *suite.T) {
			// We should get a different *testing.T for subtests, so that
			// go test recognizes them as proper subtests for output formatting
			// and running individual subtests
			subTestT := t
			t.NotEqual(subTestT, suiteT)
		})
	}
}

type SuiteSkipTester struct {
	// Keep counts of how many times each method is run.
	SetupSuiteRunCount    int
	TearDownSuiteRunCount int
}

func (s *SuiteSkipTester) SetupSuite(t *suite.T) {
	s.SetupSuiteRunCount++
	t.Skip()
}

func (s *SuiteSkipTester) TestNothing(_ *suite.T) {
	// SetupSuite is only called when at least one test satisfies
	// test filter. For this suite to be set up (and then tore down)
	// it is necessary to add at least one test method.
}

func (s *SuiteSkipTester) TearDownSuite(_ *suite.T) {
	s.TearDownSuiteRunCount++
}

// TestRunSuite will be run by the 'go test' command, so within it, we
// can run our suite using the Run(*testing.T, TestingSuite) function.
func TestRunSuite(t *testing.T) {
	suiteTester := &SuiteTester{
		TestT: make(map[string]*suite.T),
		//SuiteT: t,
	}
	suite.Run(t, suiteTester)

	// Normally, the test would end here.  The following are simply
	// some assertions to ensure that the Run function is working as
	// intended - they are not part of the example.

	// The suite was only run once, so the SetupSuite and TearDownSuite
	// methods should have each been run only once.
	assert.Equal(t, suiteTester.SetupSuiteRunCount, 1)
	assert.Equal(t, suiteTester.TearDownSuiteRunCount, 1)

	assert.Equal(t, len(suiteTester.SuiteNameAfter), 4)
	assert.Equal(t, len(suiteTester.SuiteNameBefore), 4)
	assert.Equal(t, len(suiteTester.TestNameAfter), 4)
	assert.Equal(t, len(suiteTester.TestNameBefore), 4)

	assert.Contains(t, suiteTester.TestNameAfter, "TestOne")
	assert.Contains(t, suiteTester.TestNameAfter, "TestTwo")
	assert.Contains(t, suiteTester.TestNameAfter, "TestSkip")
	assert.Contains(t, suiteTester.TestNameAfter, "TestSubtest")

	assert.Contains(t, suiteTester.TestNameBefore, "TestOne")
	assert.Contains(t, suiteTester.TestNameBefore, "TestTwo")
	assert.Contains(t, suiteTester.TestNameBefore, "TestSkip")
	assert.Contains(t, suiteTester.TestNameBefore, "TestSubtest")

	for _, suiteName := range suiteTester.SuiteNameAfter {
		assert.Equal(t, "SuiteTester", suiteName)
	}

	for _, suiteName := range suiteTester.SuiteNameBefore {
		assert.Equal(t, "SuiteTester", suiteName)
	}

	for _, when := range suiteTester.TimeAfter {
		assert.False(t, when.IsZero())
	}

	for _, when := range suiteTester.TimeBefore {
		assert.False(t, when.IsZero())
	}

	// There are four test methods (TestOne, TestTwo, TestSkip, and TestSubtest), so
	// the SetupTest and TearDownTest methods (which should be run once for
	// each test) should have been run four times.
	assert.Equal(t, suiteTester.SetupTestRunCount, 4)
	assert.Equal(t, suiteTester.TearDownTestRunCount, 4)

	// Each test should have been run once.
	assert.Equal(t, suiteTester.TestOneRunCount, 1)
	assert.Equal(t, suiteTester.TestTwoRunCount, 1)
	assert.Equal(t, suiteTester.TestSubtestRunCount, 1)

	// Methods that don't match the test method identifier shouldn't
	// have been run at all.
	assert.Equal(t, suiteTester.NonTestMethodRunCount, 0)

	suiteSkipTester := new(SuiteSkipTester)
	suite.Run(t, suiteSkipTester)

	// The suite was only run once, so SetupSuite method should have been
	// run only once. Since SetupSuite called Skip(), Teardown isn't called.
	assert.Equal(t, suiteSkipTester.SetupSuiteRunCount, 1)
	assert.Equal(t, suiteSkipTester.TearDownSuiteRunCount, 0)

}

// This suite has no Test... methods. It's setup and teardown must be skipped.
type SuiteSetupSkipTester struct {
	setUp    bool
	toreDown bool
}

func (s *SuiteSetupSkipTester) SetupSuite(_ *suite.T) {
	s.setUp = true
}

func (s *SuiteSetupSkipTester) NonTestMethod() {

}

func (s *SuiteSetupSkipTester) TearDownSuite(_ *suite.T) {
	s.toreDown = true
}

func TestSkippingSuiteSetup(t *testing.T) {
	suiteTester := new(SuiteSetupSkipTester)
	suite.Run(t, suiteTester)
	assert.False(t, suiteTester.setUp)
	assert.False(t, suiteTester.toreDown)
}

type SuiteLoggingTester struct{}

func (s *SuiteLoggingTester) TestLoggingPass(t *suite.T) {
	t.Log("TESTLOGPASS")
}

func (s *SuiteLoggingTester) TestLoggingFail(t *suite.T) {
	t.Log("TESTLOGFAIL")
	assert.NotNil(t, nil) // expected to fail
}

type StdoutCapture struct {
	oldStdout *os.File
	readPipe  *os.File
}

func (sc *StdoutCapture) StartCapture() {
	sc.oldStdout = os.Stdout
	sc.readPipe, os.Stdout, _ = os.Pipe()
}

func (sc *StdoutCapture) StopCapture() (string, error) {
	if sc.oldStdout == nil || sc.readPipe == nil {
		return "", errors.New("StartCapture not called before StopCapture")
	}
	os.Stdout.Close()
	os.Stdout = sc.oldStdout
	bytes, err := ioutil.ReadAll(sc.readPipe)
	if err != nil {
		return "", err
	}
	return string(bytes), nil
}

func TestSuiteLogging(t *testing.T) {
	suiteLoggingTester := new(SuiteLoggingTester)
	capture := StdoutCapture{}
	internalTest := testing.InternalTest{
		Name: "SomeTest",
		F: func(subT *testing.T) {
			suite.Run(subT, suiteLoggingTester)
		},
	}
	capture.StartCapture()
	testing.RunTests(allTestsFilter, []testing.InternalTest{internalTest})
	output, err := capture.StopCapture()
	require.NoError(t, err, "Got an error trying to capture stdout and stderr!")
	require.NotEmpty(t, output, "output content must not be empty")

	// Failed tests' output is always printed
	assert.Contains(t, output, "TESTLOGFAIL")

	if testing.Verbose() {
		// In verbose mode, output from successful tests is also printed
		assert.Contains(t, output, "TESTLOGPASS")
	} else {
		assert.NotContains(t, output, "TESTLOGPASS")
	}
}

type CallOrderSuite struct {
	callOrder []string
}

func (s *CallOrderSuite) call(method string) {
	time.Sleep(time.Duration(rand.Intn(300)) * time.Millisecond)
	s.callOrder = append(s.callOrder, method)
}

func TestSuiteCallOrder(t *testing.T) {
	suite.Run(t, new(CallOrderSuite))
}
func (s *CallOrderSuite) SetupSuite(_ *suite.T) {
	s.call("SetupSuite")
}

func (s *CallOrderSuite) TearDownSuite(t *suite.T) {
	s.call("TearDownSuite")
	assert.Equal(t, "SetupSuite;SetupTest;Test A;TearDownTest;SetupTest;Test B;TearDownTest;TearDownSuite", strings.Join(s.callOrder, ";"))
}

func (s *CallOrderSuite) SetupTest(_ *suite.T) {
	s.call("SetupTest")
}

func (s *CallOrderSuite) TearDownTest(_ *suite.T) {
	s.call("TearDownTest")
}

func (s *CallOrderSuite) Test_A(_ *suite.T) {
	s.call("Test A")
}

func (s *CallOrderSuite) Test_B(_ *suite.T) {
	s.call("Test B")
}

type suiteWithStats struct {
	wasCalled bool
	stats     *suite.SuiteInformation
}

func (s *suiteWithStats) HandleStats(_ *suite.T, _ string, stats *suite.SuiteInformation) {
	s.wasCalled = true
	s.stats = stats
}

func (s *suiteWithStats) TestSomething(t *suite.T) {
	t.Equal(1, 1)
}

func (s *suiteWithStats) TestPanic() {
	panic("oops")
}

func TestSuiteWithStats(t *testing.T) {
	suiteWithStats := new(suiteWithStats)
<<<<<<< HEAD

	testing.RunTests(allTestsFilter, []testing.InternalTest{
		{
			Name: "WithStats",
			F: func(t *testing.T) {
				Run(t, suiteWithStats)
			},
		},
	})
=======
	suite.Run(t, suiteWithStats)
>>>>>>> c919bba7

	assert.True(t, suiteWithStats.wasCalled)
	assert.NotZero(t, suiteWithStats.stats.Start)
	assert.NotZero(t, suiteWithStats.stats.End)
	assert.False(t, suiteWithStats.stats.Passed())

	testStats := suiteWithStats.stats.TestStats

	assert.NotZero(t, testStats["TestSomething"].Start)
	assert.NotZero(t, testStats["TestSomething"].End)
	assert.True(t, testStats["TestSomething"].Passed)

	assert.NotZero(t, testStats["TestPanic"].Start)
	assert.NotZero(t, testStats["TestPanic"].End)
	assert.False(t, testStats["TestPanic"].Passed)
}

// FailfastSuite will test the behavior when running with the failfast flag
// It logs calls in the callOrder slice which we then use to assert the correct calls were made
type FailfastSuite struct {
	callOrder []string
}

func (s *FailfastSuite) call(method string) {
	s.callOrder = append(s.callOrder, method)
}

func TestFailfastSuite(t *testing.T) {
	// This test suite is run twice. Once normally and once with the -failfast flag by TestFailfastSuiteFailFastOn
	// If you need to debug it run this test directly with the failfast flag set on/off as you need
	failFast := flag.Lookup("test.failfast").Value.(flag.Getter).Get().(bool)
	s := new(FailfastSuite)
	ok := testing.RunTests(
		allTestsFilter,
		[]testing.InternalTest{{
			Name: "TestFailfastSuite",
			F: func(t *testing.T) {
				suite.Run(t, s)
			},
		}},
	)
	assert.Equal(t, false, ok)
	if failFast {
		// Test A Fails and because we are running with failfast Test B never runs and we proceed straight to TearDownSuite
		assert.Equal(t, "SetupSuite;SetupTest;Test A Fails;TearDownTest;TearDownSuite", strings.Join(s.callOrder, ";"))
	} else {
		// Test A Fails and because we are running without failfast we continue and run Test B and then proceed to TearDownSuite
		assert.Equal(t, "SetupSuite;SetupTest;Test A Fails;TearDownTest;SetupTest;Test B Passes;TearDownTest;TearDownSuite", strings.Join(s.callOrder, ";"))
	}
}
func TestFailfastSuiteFailFastOn(t *testing.T) {
	// To test this with failfast on (and isolated from other intended test failures in our test suite) we launch it in its own process
	cmd := exec.Command("go", "test", "-v", "-race", "-run", "TestFailfastSuite", "-failfast")
	var out bytes.Buffer
	cmd.Stdout = &out
	t.Log("Running go test -v -race -run TestFailfastSuite -failfast")
	err := cmd.Run()
	t.Log(out.String())
	if err != nil {
		t.Log(err)
		t.Fail()
	}
}
func (s *FailfastSuite) SetupSuite(_ *suite.T) {
	s.call("SetupSuite")
}

func (s *FailfastSuite) TearDownSuite(_ *suite.T) {
	s.call("TearDownSuite")
}
func (s *FailfastSuite) SetupTest(_ *suite.T) {
	s.call("SetupTest")
}

func (s *FailfastSuite) TearDownTest(_ *suite.T) {
	s.call("TearDownTest")
}

func (s *FailfastSuite) Test_A_Fails(t *suite.T) {
	s.call("Test A Fails")
	t.Error("Test A meant to fail")
}

func (s *FailfastSuite) Test_B_Passes(t *suite.T) {
	s.call("Test B Passes")
	t.Require().True(true)
}

type parallelSuiteData struct {
	calls          []string
	callsIndex     map[string]int
	parallelSuiteT map[string]*suite.T
}

type parallelSuite struct {
	mutex *sync.Mutex
	data  *parallelSuiteData
}

func (s *parallelSuite) call(method string) {
	time.Sleep(time.Duration(rand.Intn(300)) * time.Millisecond)
	s.mutex.Lock()
	defer s.mutex.Unlock()
	s.data.calls = append(s.data.calls, method)
	s.data.callsIndex[method] = len(s.data.calls) - 1
}

func TestSuiteParallel(t *testing.T) {
	data := parallelSuiteData{
		calls:          []string{},
		callsIndex:     make(map[string]int, 8),
		parallelSuiteT: make(map[string]*suite.T, 2),
	}
	s := &parallelSuite{mutex: &sync.Mutex{}, data: &data}
	suite.Run(t, s)
}

func (s *parallelSuite) SetupSuite(_ *suite.T) {
	s.call("SetupSuite")
}

func (s *parallelSuite) TearDownSuite(t *suite.T) {
	s.call("TearDownSuite")
	s.mutex.Lock()
	defer s.mutex.Unlock()
	// first 3 calls and last call is known ordering
	assert.Equal(t, []string{"SetupSuite", "BeforeTest Test_A", "BeforeTest Test_B"}, s.data.calls[:3])
	assert.Equal(t, "TearDownSuite", s.data.calls[len(s.data.calls)-1])
	// should have these calls
	assert.Subset(t, s.data.calls[3:], []string{"Test_A", "AfterTest Test_A", "Test_B", "AfterTest Test_B"})
	// there won't be any other ordering guarantees between tests A and B since they are run in parallel,
	// but verify that AfterTest is run after the test
	assert.Greater(t, s.data.callsIndex["AfterTest Test_A"], s.data.callsIndex["Test_A"])
	assert.Greater(t, s.data.callsIndex["AfterTest Test_B"], s.data.callsIndex["Test_B"])
	// verify that copies of s are created correctly
	assert.NotEqual(t, s, s.data.parallelSuiteT["Test_A"])
	assert.NotEqual(t, s, s.data.parallelSuiteT["Test_B"])
	assert.NotEqual(t, s.data.parallelSuiteT["Test_A"], s.data.parallelSuiteT["Test_B"])
}

func (s *parallelSuite) BeforeTest(_ *suite.T, _, testName string) {
	s.call(fmt.Sprintf("BeforeTest %s", testName))
}

func (s *parallelSuite) AfterTest(_ *suite.T, _, testName string) {
	s.call(fmt.Sprintf("AfterTest %s", testName))
}

func (s *parallelSuite) Test_A(t *suite.T) {
	t.Parallel()
	s.call("Test_A")
	s.mutex.Lock()
	defer s.mutex.Unlock()
	s.data.parallelSuiteT["Test_A"] = t
}

func (s *parallelSuite) Test_B(t *suite.T) {
	t.Parallel()
	s.call("Test_B")
	s.mutex.Lock()
	defer s.mutex.Unlock()
	s.data.parallelSuiteT["Test_B"] = t
}<|MERGE_RESOLUTION|>--- conflicted
+++ resolved
@@ -523,19 +523,7 @@
 
 func TestSuiteWithStats(t *testing.T) {
 	suiteWithStats := new(suiteWithStats)
-<<<<<<< HEAD
-
-	testing.RunTests(allTestsFilter, []testing.InternalTest{
-		{
-			Name: "WithStats",
-			F: func(t *testing.T) {
-				Run(t, suiteWithStats)
-			},
-		},
-	})
-=======
 	suite.Run(t, suiteWithStats)
->>>>>>> c919bba7
 
 	assert.True(t, suiteWithStats.wasCalled)
 	assert.NotZero(t, suiteWithStats.stats.Start)
